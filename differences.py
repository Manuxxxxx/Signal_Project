--- conflicted
+++ resolved
@@ -70,7 +70,6 @@
     
     # Apply fusion techniques
     res = [
-<<<<<<< HEAD
         tranformations.average_fusion(images),
         tranformations.mertens_fusion(images),
         tranformations.laplacian_pyramid_fusion(images, levels=6),
@@ -81,18 +80,6 @@
         tranformations.domain_transform_fusion(images, sigmaSpatial=60, sigmaColor=0.4, epsilon=1e-6, homebrew_dt=False),
         tranformations.domain_transform_fusion(images, sigmaSpatial=60, sigmaColor=0.4, epsilon=1e-6, homebrew_dt=True)
     ];
-=======
-        average_fusion(images),
-        mertens_fusion(images),
-        laplacian_pyramid_fusion(images, levels=6),
-        exposure_compensation_fusion(images),
-        exposure_fusion(images),
-        enhanced_exposure_fusion(images, sigma=0.2, epsilon=1e-12, blur_kernel=(3,3)),
-        #wavelet_fusion(images, wavelet='db1', level=2) #SEEMS VERY VERY HARD ON THE COMPUTER,
-        domain_transform_fusion(images, sigmaSpatial=60, sigmaColor=0.4, epsilon=1e-6, homebrew_dt=False),
-        domain_transform_fusion(images, sigmaSpatial=60, sigmaColor=0.4, epsilon=1e-6, homebrew_dt=True)
-    ]
->>>>>>> 3e7c9592
     
     
     # Display the results for comparison
